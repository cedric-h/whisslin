keyframes = [
	{ time = 0.0, pos = [0, 0], rot = 25, bottom_padding = 0 },
	{ time = 0.2, pos = [0.4, -0.5], rot = 45, bottom_padding = -1},
	{ time = 0.5, rot = 190, bottom_padding = -10 },
	{ time = 0.8, rot = 360, bottom_padding = 0 },
]

tilemap = """\
gr,gr,gr,gr,gr
di,di,di,di,di
gr,di,gr,di,gr
di,gr,di,gr,di
gr,gr,di,di,gr
gr,gr,di,di,gr
gr,gr,gr,gr,gr
fr,fr,fr,fr,bd
"""

[player]
<<<<<<< HEAD
speed = 0.1
image = "creep"
size = [0.7, 0.3]
pos = [15.0, 8.5]
=======
speed = 4
image = "ferris"
size = [58, 8]
pos = [300, 300]

[tiles.gr]
name = "Grass"
image = "grass"

[tiles.di]
name = "Dirt"
image = "dirt"

[tiles.fr]
name = "Field Ready"
image = "field-ready"
farmable = true

[tiles.bd]
name = "Bad"
image = "unknown"
collidable = true
>>>>>>> 458c3acd
<|MERGE_RESOLUTION|>--- conflicted
+++ resolved
@@ -6,43 +6,36 @@
 ]
 
 tilemap = """\
-gr,gr,gr,gr,gr
-di,di,di,di,di
-gr,di,gr,di,gr
-di,gr,di,gr,di
-gr,gr,di,di,gr
-gr,gr,di,di,gr
-gr,gr,gr,gr,gr
-fr,fr,fr,fr,bd
+GrGrGrGrGr
+DiDiDiDiDi
+GrDiGrDiGr
+DiGrDiGrDi
+GrGrDiDiGr
+GrGrDiDiGr
+GrGrGrGrGr
+FrFrFrFrBd
 """
 
+[tiles.Gr]
+name = "Grass"
+image = "grass"
+
+[tiles.Di]
+name = "Dirt"
+image = "dirt"
+
+[tiles.Fr]
+name = "Field Ready"
+image = "field-ready"
+flags = ["farmable"]
+
+[tiles.Bd]
+name = "Bad"
+image = "unknown"
+flags = ["collidable"]
+
 [player]
-<<<<<<< HEAD
 speed = 0.1
 image = "creep"
 size = [0.7, 0.3]
-pos = [15.0, 8.5]
-=======
-speed = 4
-image = "ferris"
-size = [58, 8]
-pos = [300, 300]
-
-[tiles.gr]
-name = "Grass"
-image = "grass"
-
-[tiles.di]
-name = "Dirt"
-image = "dirt"
-
-[tiles.fr]
-name = "Field Ready"
-image = "field-ready"
-farmable = true
-
-[tiles.bd]
-name = "Bad"
-image = "unknown"
-collidable = true
->>>>>>> 458c3acd
+pos = [15.0, 8.5]