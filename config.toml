--- conflicted
+++ resolved
@@ -5,13 +5,6 @@
 	{ time = 0.8, rot = 360, bottom_padding = 0 },
 ]
 
-<<<<<<< HEAD
-[player]
-speed = 4
-image = "ferris"
-size = [58, 8]
-pos = [300, 300]
-=======
 tilemap = """\
 gr,gr,gr,gr,gr
 di,di,di,di,di
@@ -22,6 +15,12 @@
 gr,gr,gr,gr,gr
 fr,fr,fr,fr,bd
 """
+
+[player]
+speed = 4
+image = "ferris"
+size = [58, 8]
+pos = [300, 300]
 
 [tiles.gr]
 name = "Grass"
@@ -39,5 +38,4 @@
 [tiles.bd]
 name = "Bad"
 image = "unknown"
-collidable = true
->>>>>>> 96b1063a
+collidable = true